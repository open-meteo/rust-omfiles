--- conflicted
+++ resolved
@@ -279,14 +279,10 @@
         let read = OmFileReader::new(backend.clone())?;
         let read = read.expect_array()?;
 
-<<<<<<< HEAD
         let lut = read.get_complete_lut()?;
         assert_eq!(lut, [3, 7, 11, 14, 18, 22, 25, 28, 31, 32]);
 
-        let a = read.read::<f32>(&[0..5, 0..5], None, None)?;
-=======
         let a = read.read::<f32>(&[0..5, 0..5])?;
->>>>>>> 91c7a1bf
         let expected = ArrayD::from_shape_vec(
             vec![5, 5],
             vec![
