--- conflicted
+++ resolved
@@ -5,22 +5,4 @@
     } else {
         value / divisor + 1
     }
-<<<<<<< HEAD
-}
-
-/// Divide lower and upper bound. For upper bound use `divide_rounded_up`.
-pub fn divide_range(range: &Range<usize>, divisor: usize) -> Range<usize> {
-    Range {
-        start: range.start / divisor,
-        end: divide_rounded_up(range.end, divisor),
-    }
-}
-
-pub fn add_range(range: &Range<usize>, offset: usize) -> Range<usize> {
-    Range {
-        start: range.start + offset,
-        end: range.end + offset,
-    }
-=======
->>>>>>> 1a9227dd
 }