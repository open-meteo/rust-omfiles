use crate::backend::backends::OmFileReaderBackend;
use crate::backend::mmapfile::{MmapFile, Mode};
<<<<<<< HEAD
use crate::core::c_defaults::{c_error_string, create_uninit_decoder, new_index_read};
use crate::core::compression::CompressionType;
use crate::core::data_types::{DataType, OmFileArrayDataType, OmFileScalarDataType};
=======
use crate::core::data_types::OmFileArrayDataType;
>>>>>>> 20a197f7
use crate::errors::OmFilesRsError;
use crate::implement_variable_methods;
use crate::io::reader_utils::process_trailer;
use crate::io::variable::OmVariableContainer;
use crate::io::writer::OmOffsetSize;
use ndarray::ArrayD;
use num_traits::Zero;
use om_file_format_sys::{
    om_header_size, om_header_type, om_trailer_size, om_variable_get_children, OmHeaderType_t,
};
use std::collections::HashMap;
use std::fs::File;
use std::ops::Range;
use std::os::raw::c_void;
use std::sync::Arc;

pub struct OmFileReader<Backend> {
    /// The backend that provides data via the get_bytes method
    pub backend: Arc<Backend>,
    /// The variable containing metadata and access methods
    pub variable: OmVariableContainer,
}

// implement utility methods for OmFileReader
implement_variable_methods!(OmFileReader<Backend>);

impl<Backend: OmFileReaderBackend> OmFileReader<Backend> {
    pub fn new(backend: Arc<Backend>) -> Result<Self, OmFilesRsError> {
        let header_size = unsafe { om_header_size() };
        if backend.count() < header_size {
            return Err(OmFilesRsError::FileTooSmall);
        }
        let header_data = backend.get_bytes_with_fallback(0, header_size as u64)?;
        let header_type = unsafe { om_header_type(header_data.as_ptr() as *const c_void) };

        let (variable_data, offset_size) = {
            match header_type {
                OmHeaderType_t::OM_HEADER_LEGACY => (header_data.into_owned(), None),
                OmHeaderType_t::OM_HEADER_READ_TRAILER => {
                    let file_size = backend.count();
                    let trailer_size = unsafe { om_trailer_size() };
                    let trailer_data = backend.get_bytes_with_fallback(
                        (file_size - trailer_size) as u64,
                        trailer_size as u64,
                    )?;

                    let offset_size = unsafe { process_trailer(&trailer_data) }?;
                    let variable_data = backend
                        .get_bytes_with_fallback(offset_size.offset, offset_size.size)?
                        .into_owned();
                    (variable_data, Some(offset_size))
                }
                OmHeaderType_t::OM_HEADER_INVALID => {
                    return Err(OmFilesRsError::NotAnOmFile);
                }
            }
        };

        Ok(Self {
            backend,
            variable: OmVariableContainer::new(variable_data, offset_size),
        })
    }

    /// Returns a HashMap mapping variable names to their offset and size
    /// This function needs to traverse the entire variable tree, therefore
    /// it is best to make sure that variable metadata is close to each other
    /// at the end of the file (before the trailer). The caller could then
    /// make sure that this part of the file is loaded/cached in memory
    pub fn get_flat_variable_metadata(&self) -> HashMap<String, OmOffsetSize> {
        let mut result = HashMap::new();
        self.collect_variable_metadata(Vec::new(), &mut result);
        result
    }

    /// Helper function that recursively collects variable metadata
    fn collect_variable_metadata(
        &self,
        mut current_path: Vec<String>,
        result: &mut HashMap<String, OmOffsetSize>,
    ) {
        // Add current variable's metadata if it has a name and offset_size
        // TODO: This requires for names to be unique
        if let Some(name) = self.get_name() {
            if let Some(offset_size) = &self.variable.offset_size {
                current_path.push(name.to_string());
                // Create hierarchical key
                let path_str = current_path
                    .iter()
                    .map(|x| x.to_string())
                    .collect::<Vec<_>>()
                    .join("/");

                result.insert(path_str, offset_size.clone());
            }
        }

        // Process children
        let num_children = self.number_of_children();
        for i in 0..num_children {
            let child_path = current_path.clone();
            if let Some(child) = self.get_child(i) {
                child.collect_variable_metadata(child_path, result);
            }
        }
    }

    pub fn get_child(&self, index: u32) -> Option<Self> {
        let mut offset = 0u64;
        let mut size = 0u64;
        if !unsafe {
            om_variable_get_children(*self.variable.variable, index, 1, &mut offset, &mut size)
        } {
            return None;
        }

        let offset_size = OmOffsetSize::new(offset, size);
        let child = self
            .init_child_from_offset_size(offset_size)
            .expect("Failed to init child");
        Some(child)
    }

    pub fn init_child_from_offset_size(
        &self,
        offset_size: OmOffsetSize,
    ) -> Result<Self, OmFilesRsError> {
        let child_variable = self
            .backend
            .get_bytes_with_fallback(offset_size.offset, offset_size.size)?
            .into_owned();

        Ok(Self {
            backend: self.backend.clone(),
            variable: OmVariableContainer::new(child_variable, Some(offset_size)),
        })
    }

<<<<<<< HEAD
    /// Retrieve the complete chunk lookup table (LUT) as a vector of i64 offsets
    pub fn get_complete_lut(&self) -> Result<Vec<u64>, OmFilesRsError> {
        use crate::core::c_defaults::create_uninit_decoder;
        use om_file_format_sys::{
            om_decoder_get_partial_lut, om_decoder_next_index_read, OmError_t,
        };

        // Get necessary info for decoder
        let dimensions = self.get_dimensions();
        let n_dims = dimensions.len();

        // Create full read ranges (read the entire variable)
        let read_offset = vec![0u64; n_dims];
        let read_count = dimensions.to_vec();

        // Initialize decoder with default IO parameters
        let io_size_merge = 512u64;
        let io_size_max = 65536u64;

        // Initialize the decoder
        let mut decoder = unsafe { create_uninit_decoder() };
        let error = unsafe {
            om_decoder_init(
                &mut decoder,
                self.variable,
                n_dims as u64,
                read_offset.as_ptr(),
                read_count.as_ptr(),
                std::ptr::null(), // No cube offset
                std::ptr::null(), // No cube dimensions
                io_size_merge,
                io_size_max,
            )
        };

        if error != OmError_t::ERROR_OK {
            let error_string = c_error_string(error);
            return Err(OmFilesRsError::DecoderError(error_string));
        }

        // Calculate the number of chunks total
        let number_of_chunks = decoder.number_of_chunks;

        // Allocate space for the complete LUT
        // Size is number of chunks + 1 so it is possible to store the end address of each chunk
        // plus the offset to the first chunk
        let mut lut = vec![0u64; number_of_chunks as usize + 1];

        let mut index_read = new_index_read(&decoder);

        // Loop through index ranges to get the complete LUT
        while unsafe { om_decoder_next_index_read(&decoder, &mut index_read) } {
            // Calculate the range of chunks in this index read
            let start_chunk = index_read.indexRange.lowerBound;
            let end_chunk = index_read.indexRange.upperBound;
            let chunk_count = end_chunk - start_chunk;

            // Get the index data for this range
            let owned_data: Result<Vec<u8>, OmFilesRsError> = self
                .backend
                .get_bytes_owned(index_read.offset, index_read.count);

            let index_data = match owned_data {
                Ok(data) => data,
                Err(error) => {
                    let fallback_result =
                        self.backend.forward_unimplemented_error(error, || {
                            self.backend.get_bytes(index_read.offset, index_read.count)
                        })?;
                    fallback_result.to_vec()
                }
            };

            // Extract the partial LUT for this range
            let lut_ptr = lut[(start_chunk as usize)..].as_mut_ptr();
            let lut_out_size = (number_of_chunks + 1 - start_chunk) as u64;
            let error = unsafe {
                om_decoder_get_partial_lut(
                    &decoder,
                    index_data.as_ptr() as *const c_void,
                    index_data.len() as u64,
                    lut_ptr,
                    lut_out_size,
                    start_chunk,
                    start_chunk, // index_range_lower_bound is same as start_chunk here
                    chunk_count + 1,
                )
            };

            if error != OmError_t::ERROR_OK {
                return Err(OmFilesRsError::DecoderError(c_error_string(error)));
            }
        }

        // For V1 format, adjust offsets to account for header and LUT
        if decoder.lut_chunk_length == 0 {
            let header_size = unsafe { om_header_size() } as u64;
            let lut_size = number_of_chunks * std::mem::size_of::<u64>() as u64;
            let total_offset = header_size + lut_size;

            // Skip adjusting the first entry which might be 0 in V1 format
            for i in 1..(number_of_chunks) as usize {
                lut[i] += total_offset;
            }
        }

        Ok(lut)
    }

    pub fn read_scalar<T: OmFileScalarDataType>(&self) -> Option<T> {
        if T::DATA_TYPE_SCALAR != self.data_type() {
            return None;
        }

        let mut ptr: *mut std::os::raw::c_void = std::ptr::null_mut();
        let mut size: u64 = 0;

        let error = unsafe { om_variable_get_scalar(self.variable, &mut ptr, &mut size) };

        if error != OmError_t::ERROR_OK || ptr.is_null() {
            return None;
        }

        // Safety: ptr points to a valid memory region of 'size' bytes
        // that contains data of the expected type
        let bytes = unsafe { std::slice::from_raw_parts(ptr as *const u8, size as usize) };

        Some(T::from_raw_bytes(bytes))
    }

=======
>>>>>>> 20a197f7
    /// Read a variable as an array of a dynamic data type.
    pub fn read_into<T: OmFileArrayDataType>(
        &self,
        into: &mut ArrayD<T>,
        dim_read: &[Range<u64>],
        into_cube_offset: &[u64],
        into_cube_dimension: &[u64],
        io_size_max: Option<u64>,
        io_size_merge: Option<u64>,
    ) -> Result<(), OmFilesRsError> {
        let decoder = self.prepare_read_parameters::<T>(
            dim_read,
            into_cube_offset,
            into_cube_dimension,
            io_size_max,
            io_size_merge,
        )?;

        // Allocate chunk buffer
        let mut chunk_buffer = Vec::<u8>::with_capacity(decoder.buffer_size() as usize);

        // Perform decoding
        self.backend
            .decode(&decoder.decoder, into, chunk_buffer.as_mut_slice())?;

        Ok(())
    }

    pub fn read<T: OmFileArrayDataType + Clone + Zero>(
        &self,
        dim_read: &[Range<u64>],
        io_size_max: Option<u64>,
        io_size_merge: Option<u64>,
    ) -> Result<ArrayD<T>, OmFilesRsError> {
        let out_dims: Vec<u64> = dim_read.iter().map(|r| r.end - r.start).collect();
        let out_dims_usize = out_dims.iter().map(|&x| x as usize).collect::<Vec<_>>();

        let mut out = ArrayD::<T>::zeros(out_dims_usize);

        self.read_into::<T>(
            &mut out,
            dim_read,
            &vec![0; dim_read.len()],
            &out_dims,
            io_size_max,
            io_size_merge,
        )?;

        Ok(out)
    }
}

impl OmFileReader<MmapFile> {
    /// Convenience initializer to create an `OmFileReader` from a file path.
    pub fn from_file(file: &str) -> Result<Self, OmFilesRsError> {
        let file_handle = File::open(file).map_err(|e| OmFilesRsError::CannotOpenFile {
            filename: file.to_string(),
            errno: e.raw_os_error().unwrap_or(0),
            error: e.to_string(),
        })?;
        Self::from_file_handle(file_handle)
    }

    /// Convenience initializer to create an `OmFileReader` from an existing `FileHandle`.
    pub fn from_file_handle(file_handle: File) -> Result<Self, OmFilesRsError> {
        // TODO: Error handling
        let mmap = MmapFile::new(file_handle, Mode::ReadOnly).unwrap();
        Self::new(Arc::new(mmap))
    }

    /// Check if the file was deleted on the file system.
    /// Linux keeps the file alive as long as some processes have it open.
    pub fn was_deleted(&self) -> bool {
        self.backend.was_deleted()
    }
}<|MERGE_RESOLUTION|>--- conflicted
+++ resolved
@@ -1,12 +1,7 @@
 use crate::backend::backends::OmFileReaderBackend;
 use crate::backend::mmapfile::{MmapFile, Mode};
-<<<<<<< HEAD
-use crate::core::c_defaults::{c_error_string, create_uninit_decoder, new_index_read};
-use crate::core::compression::CompressionType;
-use crate::core::data_types::{DataType, OmFileArrayDataType, OmFileScalarDataType};
-=======
+use crate::core::c_defaults::{c_error_string, new_index_read};
 use crate::core::data_types::OmFileArrayDataType;
->>>>>>> 20a197f7
 use crate::errors::OmFilesRsError;
 use crate::implement_variable_methods;
 use crate::io::reader_utils::process_trailer;
@@ -145,10 +140,8 @@
         })
     }
 
-<<<<<<< HEAD
     /// Retrieve the complete chunk lookup table (LUT) as a vector of i64 offsets
     pub fn get_complete_lut(&self) -> Result<Vec<u64>, OmFilesRsError> {
-        use crate::core::c_defaults::create_uninit_decoder;
         use om_file_format_sys::{
             om_decoder_get_partial_lut, om_decoder_next_index_read, OmError_t,
         };
@@ -166,38 +159,29 @@
         let io_size_max = 65536u64;
 
         // Initialize the decoder
-        let mut decoder = unsafe { create_uninit_decoder() };
-        let error = unsafe {
-            om_decoder_init(
-                &mut decoder,
-                self.variable,
-                n_dims as u64,
-                read_offset.as_ptr(),
-                read_count.as_ptr(),
-                std::ptr::null(), // No cube offset
-                std::ptr::null(), // No cube dimensions
-                io_size_merge,
-                io_size_max,
-            )
-        };
-
-        if error != OmError_t::ERROR_OK {
-            let error_string = c_error_string(error);
-            return Err(OmFilesRsError::DecoderError(error_string));
-        }
+        let decoder = crate::io::wrapped_decoder::WrappedDecoder::new(
+            self.variable.variable,
+            n_dims as u64,
+            read_offset,
+            read_count,
+            &vec![0; n_dims], // No cube offset
+            &vec![0; n_dims], // No cube dimensions
+            io_size_merge,
+            io_size_max,
+        )?;
 
         // Calculate the number of chunks total
-        let number_of_chunks = decoder.number_of_chunks;
+        let number_of_chunks = decoder.decoder.number_of_chunks;
 
         // Allocate space for the complete LUT
         // Size is number of chunks + 1 so it is possible to store the end address of each chunk
         // plus the offset to the first chunk
         let mut lut = vec![0u64; number_of_chunks as usize + 1];
 
-        let mut index_read = new_index_read(&decoder);
+        let mut index_read = new_index_read(&decoder.decoder);
 
         // Loop through index ranges to get the complete LUT
-        while unsafe { om_decoder_next_index_read(&decoder, &mut index_read) } {
+        while unsafe { om_decoder_next_index_read(&decoder.decoder, &mut index_read) } {
             // Calculate the range of chunks in this index read
             let start_chunk = index_read.indexRange.lowerBound;
             let end_chunk = index_read.indexRange.upperBound;
@@ -224,7 +208,7 @@
             let lut_out_size = (number_of_chunks + 1 - start_chunk) as u64;
             let error = unsafe {
                 om_decoder_get_partial_lut(
-                    &decoder,
+                    &decoder.decoder,
                     index_data.as_ptr() as *const c_void,
                     index_data.len() as u64,
                     lut_ptr,
@@ -241,7 +225,7 @@
         }
 
         // For V1 format, adjust offsets to account for header and LUT
-        if decoder.lut_chunk_length == 0 {
+        if decoder.decoder.lut_chunk_length == 0 {
             let header_size = unsafe { om_header_size() } as u64;
             let lut_size = number_of_chunks * std::mem::size_of::<u64>() as u64;
             let total_offset = header_size + lut_size;
@@ -255,29 +239,6 @@
         Ok(lut)
     }
 
-    pub fn read_scalar<T: OmFileScalarDataType>(&self) -> Option<T> {
-        if T::DATA_TYPE_SCALAR != self.data_type() {
-            return None;
-        }
-
-        let mut ptr: *mut std::os::raw::c_void = std::ptr::null_mut();
-        let mut size: u64 = 0;
-
-        let error = unsafe { om_variable_get_scalar(self.variable, &mut ptr, &mut size) };
-
-        if error != OmError_t::ERROR_OK || ptr.is_null() {
-            return None;
-        }
-
-        // Safety: ptr points to a valid memory region of 'size' bytes
-        // that contains data of the expected type
-        let bytes = unsafe { std::slice::from_raw_parts(ptr as *const u8, size as usize) };
-
-        Some(T::from_raw_bytes(bytes))
-    }
-
-=======
->>>>>>> 20a197f7
     /// Read a variable as an array of a dynamic data type.
     pub fn read_into<T: OmFileArrayDataType>(
         &self,
