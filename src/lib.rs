//! omfiles is a Rust library for working with the Open-Meteo file format.
//!
//! This library provides functionality for reading and writing OM file format.
//!
<<<<<<< HEAD
pub mod io {
    pub(crate) mod buffered_writer;
    pub mod reader;
    pub mod reader_async;
    pub mod reader_async_io_uring;
    pub(crate) mod reader_utils;
    pub(crate) mod variable;
    #[macro_use]
    pub(crate) mod variable_impl;
    pub mod wrapped_decoder;
    pub mod writer;
}
=======
#![cfg_attr(docsrs, feature(doc_auto_cfg))]
>>>>>>> 91c7a1bf

pub mod reader;
pub mod reader_async;
pub mod traits;
mod variable;
pub mod writer;
pub(crate) mod backends {
    mod file;
    pub mod memory;
    pub mod mmapfile;
}
mod core {
    pub mod c_defaults;
    pub mod compression;
    pub mod data_types;
}
<<<<<<< HEAD

pub mod backend {
    pub mod backends;
    pub mod mmapfile;
    pub mod io_uring;
=======
pub(crate) mod utils {
    pub mod buffered_writer;
    pub mod reader_utils;
    pub mod wrapped_decoder;
>>>>>>> 91c7a1bf
}
mod errors;

pub use backends::memory::InMemoryBackend;
pub use backends::mmapfile::{FileAccessMode, MmapFile};
pub use core::compression::OmCompressionType;
pub use core::data_types::OmDataType;
#[cfg(feature = "metadata-tree")]
pub use variable::OmOffsetSize;

pub use errors::OmFilesError;<|MERGE_RESOLUTION|>--- conflicted
+++ resolved
@@ -2,22 +2,7 @@
 //!
 //! This library provides functionality for reading and writing OM file format.
 //!
-<<<<<<< HEAD
-pub mod io {
-    pub(crate) mod buffered_writer;
-    pub mod reader;
-    pub mod reader_async;
-    pub mod reader_async_io_uring;
-    pub(crate) mod reader_utils;
-    pub(crate) mod variable;
-    #[macro_use]
-    pub(crate) mod variable_impl;
-    pub mod wrapped_decoder;
-    pub mod writer;
-}
-=======
 #![cfg_attr(docsrs, feature(doc_auto_cfg))]
->>>>>>> 91c7a1bf
 
 pub mod reader;
 pub mod reader_async;
@@ -26,6 +11,7 @@
 pub mod writer;
 pub(crate) mod backends {
     mod file;
+    pub mod io_uring;
     pub mod memory;
     pub mod mmapfile;
 }
@@ -34,21 +20,14 @@
     pub mod compression;
     pub mod data_types;
 }
-<<<<<<< HEAD
-
-pub mod backend {
-    pub mod backends;
-    pub mod mmapfile;
-    pub mod io_uring;
-=======
 pub(crate) mod utils {
     pub mod buffered_writer;
     pub mod reader_utils;
     pub mod wrapped_decoder;
->>>>>>> 91c7a1bf
 }
 mod errors;
 
+pub use backends::io_uring::IoUringBackend;
 pub use backends::memory::InMemoryBackend;
 pub use backends::mmapfile::{FileAccessMode, MmapFile};
 pub use core::compression::OmCompressionType;
