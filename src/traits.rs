//! All traits related to the Open-Meteo file format.
use crate::core::c_defaults::{c_error_string, new_data_read, new_index_read};
use crate::core::data_types::OmDataType;
use crate::errors::OmFilesError;
use crate::reader::OmFileReader;
use crate::reader_async::OmFileReaderAsync;
use crate::variable::{OmOffsetSize, OmVariableContainer};
use ndarray::ArrayD;
use om_file_format_sys::{
    OmDecoder_t, OmError_t, om_decoder_decode_chunks, om_decoder_next_data_read,
    om_decoder_next_index_read, om_variable_get_children,
};
use std::collections::HashMap;
use std::future::Future;
use std::ops::{Deref, Range};
use std::os::raw::c_void;
use std::{mem, slice};

/// Trait for types that can be stored as arrays in OmFiles
pub trait OmFileArrayDataType {
    const DATA_TYPE_ARRAY: OmDataType;
}

/// Trait for types that can be stored as scalars in OmFiles
pub trait OmFileScalarDataType: Default {
    const DATA_TYPE_SCALAR: OmDataType;

    /// Creates a new instance from raw bytes
    ///
    /// This is the default implementation, which assumes that the bytes
    /// represent a valid value of Self and that alignment requirements are met.
    fn from_raw_bytes(bytes: &[u8]) -> Self {
        assert!(
            bytes.len() >= mem::size_of::<Self>(),
            "Buffer too small to contain type of size {}",
            mem::size_of::<Self>()
        );

        // Safety: This assumes the bytes represent a valid value of Self
        // and that alignment requirements are met
        unsafe {
            let mut result = Self::default();
            std::ptr::copy_nonoverlapping(
                bytes.as_ptr(),
                &mut result as *mut Self as *mut u8,
                mem::size_of::<Self>(),
            );
            result
        }
    }

    /// Performs an operation with the raw bytes of this value
    ///
    /// This is the default implementation, which passes a slice of the bytes
    /// of self to the provided closure.
    /// For String and OmNone types, this method is overridden to provide the
    /// UTF-8 bytes of the string and an empty slice, respectively.
    fn with_raw_bytes<T, F>(&self, f: F) -> T
    where
        F: FnOnce(&[u8]) -> T,
    {
        // Safety: This creates a slice that references the bytes of self
        let bytes = unsafe {
            slice::from_raw_parts(self as *const Self as *const u8, mem::size_of::<Self>())
        };
        f(bytes)
    }
}

/// A trait for writing byte data synchronously to different storage backends.
pub trait OmFileWriterBackend {
    /// Write bytes at the current position to the backend.
    fn write(&mut self, data: &[u8]) -> Result<(), OmFilesError>;

    /// Synchronize the backend's data to disk.
    fn synchronize(&self) -> Result<(), OmFilesError>;
}

/// A trait for reading byte data synchronously from different storage backends.
pub trait OmFileReaderBackend: Send + Sync {
    /// The type of byte container returned by [`get_bytes`](Self::get_bytes).
    ///
    /// For zero-copy backends (like memory-mapped files), this is typically `&[u8]`.
    /// For I/O-based backends, this is typically `Vec<u8>`.
    type Bytes<'a>: Deref<Target = [u8]> + Send + Sync
    where
        Self: 'a;

    /// Returns the total size of the data source in bytes.
    fn count(&self) -> usize;

    /// Prefetch data for future access. E.g. madvice on memory mapped files
    fn prefetch_data(&self, offset: usize, count: usize);

    /// Returns a container of bytes from the backend.
    /// This might be a borrowed slice for zero-copy backends (like mmap)
    /// or an owned `Vec<u8>` for others (like file IO).
    fn get_bytes(&self, _offset: u64, _count: u64) -> Result<Self::Bytes<'_>, OmFilesError>;

    fn decode<OmType: OmFileArrayDataType>(
        &self,
        decoder: &OmDecoder_t,
        into: &mut ArrayD<OmType>,
        chunk_buffer: &mut [u8],
    ) -> Result<(), OmFilesError> {
        let into_ptr = into
            .as_slice_mut()
            .ok_or(OmFilesError::ArrayNotContiguous)?
            .as_mut_ptr();

        let mut index_read = new_index_read(decoder);
        unsafe {
            // Loop over index blocks and read index data
            while om_decoder_next_index_read(decoder, &mut index_read) {
                let index_data = self.get_bytes(index_read.offset, index_read.count)?;

                let mut data_read = new_data_read(&index_read);

                let mut error = OmError_t::ERROR_OK;

                // Loop over data blocks and read compressed data chunks
                while om_decoder_next_data_read(
                    decoder,
                    &mut data_read,
                    index_data.as_ptr() as *const c_void,
                    index_read.count,
                    &mut error,
                ) {
                    let data_data = self.get_bytes(data_read.offset, data_read.count)?;

                    if !om_decoder_decode_chunks(
                        decoder,
                        data_read.chunkIndex,
                        data_data.as_ptr() as *const c_void,
                        data_read.count,
                        into_ptr as *mut c_void,
                        chunk_buffer.as_mut_ptr() as *mut c_void,
                        &mut error,
                    ) {
                        let error_string = c_error_string(error);
                        return Err(OmFilesError::DecoderError(error_string));
                    }
                }
                if error != OmError_t::ERROR_OK {
                    let error_string = c_error_string(error);
                    return Err(OmFilesError::DecoderError(error_string));
                }
            }
        }
        Ok(())
    }
}

/// A trait for reading byte data asynchronously from different storage backends.
pub trait OmFileReaderBackendAsync: Send + Sync {
    /// Length in bytes
    fn count_async(&self) -> usize;

    fn get_bytes_async(
        &self,
        _offset: u64,
        _count: u64,
    ) -> impl Future<Output = Result<Vec<u8>, OmFilesError>> + Send;
}

pub(crate) trait OmFileVariableImpl {
    fn variable(&self) -> &OmVariableContainer;
}

/// Represents any variable within an OM file structure.
///
/// OM files contain hierarchical variable structures where each variable
/// can contain metadata, data, and child variables. This trait provides
/// access to common variable properties.
///
/// # Variable Types
///
/// Variables can be:
/// - **Scalar variables**: Single values (integers, floats, strings)
/// - **Array variables**: Multi-dimensional arrays with compression
/// - **Group variables**: Containers holding other only children but no data
pub trait OmFileVariable {
    /// Returns the data type of this variable.
    fn data_type(&self) -> OmDataType;
    /// Returns the variable's name, if it has one.
    fn name(&self) -> &str;
    /// Returns the number of direct child variables.
    fn number_of_children(&self) -> u32;
}

// Blanket implementation of OmFileVariable for types implementing OmFileVariableImpl
impl<T: OmFileVariableImpl> OmFileVariable for T {
    fn data_type(&self) -> OmDataType {
        unsafe {
            OmDataType::try_from(
                om_file_format_sys::om_variable_get_type(*self.variable().variable) as u8,
            )
            .expect("Invalid data type")
        }
    }

    fn name(&self) -> &str {
        unsafe {
<<<<<<< HEAD
            let name = om_file_format_sys::om_variable_get_name(*self.variable().variable);
            if name.size == 0 {
                return "";
            }
            let bytes = std::slice::from_raw_parts(name.value as *const u8, name.size as usize);
            str::from_utf8(bytes).unwrap_or_default()
=======
            let mut length = 0u16;
            let name =
                om_file_format_sys::om_variable_get_name(*self.variable().variable, &mut length);
            if name.is_null() || length == 0 {
                return None;
            }
            let bytes = std::slice::from_raw_parts(name as *const u8, length as usize);
            String::from_utf8(bytes.to_vec()).ok()
>>>>>>> 8b3e6280
        }
    }

    fn number_of_children(&self) -> u32 {
        unsafe { om_file_format_sys::om_variable_get_children_count(*self.variable().variable) }
    }
}

pub(crate) trait OmScalarVariableImpl: OmFileVariableImpl + OmFileVariable {
    /// Read a scalar value of the specified type
    fn read_scalar<T: OmFileScalarDataType>(&self) -> Option<T> {
        if T::DATA_TYPE_SCALAR != self.data_type() {
            return None;
        }

        let mut ptr: *mut std::os::raw::c_void = std::ptr::null_mut();
        let mut size: u64 = 0;

        let error = unsafe {
            om_file_format_sys::om_variable_get_scalar(
                *self.variable().variable,
                &mut ptr,
                &mut size,
            )
        };

        if error != om_file_format_sys::OmError_t::ERROR_OK || ptr.is_null() {
            return None;
        }

        // Safety: ptr points to a valid memory region of 'size' bytes
        // that contains data of the expected type
        let bytes = unsafe { std::slice::from_raw_parts(ptr as *const u8, size as usize) };

        Some(T::from_raw_bytes(bytes))
    }
}

/// A scalar variable in an OmFile.
pub trait OmScalarVariable {
    /// Read a scalar value of the specified type
    fn read_scalar<T: OmFileScalarDataType>(&self) -> Option<T>;
}

// Blanket implementation of OmScalarVariable
impl<T: OmScalarVariableImpl> OmScalarVariable for T {
    fn read_scalar<U: OmFileScalarDataType>(&self) -> Option<U> {
        OmScalarVariableImpl::read_scalar(self)
    }
}

pub(crate) trait OmArrayVariableImpl: OmFileVariableImpl {
    fn io_size_max(&self) -> u64;
    fn io_size_merge(&self) -> u64;
}

/// An array variable in an OmFile.
pub trait OmArrayVariable {
    /// Returns the compression type of the variable
    fn compression(&self) -> crate::core::compression::OmCompressionType;
    /// Returns the scale factor of the variable
    fn scale_factor(&self) -> f32;
    /// Returns the add offset of the variable
    fn add_offset(&self) -> f32;
    /// Returns the dimensions of the variable
    fn get_dimensions(&self) -> &[u64];
    /// Returns the chunk dimensions of the variable
    fn get_chunk_dimensions(&self) -> &[u64];

    /// Prepare common parameters for reading data
    fn prepare_read_parameters<T: OmFileArrayDataType>(
        &self,
        dim_read: &[Range<u64>],
        into_cube_offset: &[u64],
        into_cube_dimension: &[u64],
    ) -> Result<crate::utils::wrapped_decoder::WrappedDecoder, OmFilesError>;
}

// Blanket implementation of OmArrayVariable for types implementing OmArrayVariableImpl
impl<T: OmArrayVariableImpl> OmArrayVariable for T {
    /// Returns the compression type of the variable
    fn compression(&self) -> crate::core::compression::OmCompressionType {
        unsafe {
            crate::core::compression::OmCompressionType::try_from(
                om_file_format_sys::om_variable_get_compression(*self.variable().variable) as u8,
            )
            .expect("Invalid compression type")
        }
    }

    /// Returns the scale factor of the variable
    fn scale_factor(&self) -> f32 {
        unsafe { om_file_format_sys::om_variable_get_scale_factor(*self.variable().variable) }
    }

    /// Returns the add offset of the variable
    fn add_offset(&self) -> f32 {
        unsafe { om_file_format_sys::om_variable_get_add_offset(*self.variable().variable) }
    }

    /// Returns the dimensions of the variable
    fn get_dimensions(&self) -> &[u64] {
        unsafe {
            let count =
                om_file_format_sys::om_variable_get_dimensions_count(*self.variable().variable);
            let dims = om_file_format_sys::om_variable_get_dimensions(*self.variable().variable);
            std::slice::from_raw_parts(dims, count as usize)
        }
    }

    /// Returns the chunk dimensions of the variable
    fn get_chunk_dimensions(&self) -> &[u64] {
        unsafe {
            let count =
                om_file_format_sys::om_variable_get_dimensions_count(*self.variable().variable);
            let chunks = om_file_format_sys::om_variable_get_chunks(*self.variable().variable);
            std::slice::from_raw_parts(chunks, count as usize)
        }
    }

    /// Prepare common parameters for reading data
    fn prepare_read_parameters<U: OmFileArrayDataType>(
        &self,
        dim_read: &[Range<u64>],
        into_cube_offset: &[u64],
        into_cube_dimension: &[u64],
    ) -> Result<crate::utils::wrapped_decoder::WrappedDecoder, OmFilesError> {
        if U::DATA_TYPE_ARRAY != self.data_type() {
            return Err(OmFilesError::InvalidDataType);
        }
        let n_dimensions_read = dim_read.len();
        let n_dims = self.get_dimensions().len();

        // Validate dimension counts
        if n_dims != n_dimensions_read
            || n_dimensions_read != into_cube_offset.len()
            || n_dimensions_read != into_cube_dimension.len()
        {
            return Err(OmFilesError::MismatchingCubeDimensionLength);
        }

        // Prepare read parameters
        let read_offset: Vec<u64> = dim_read.iter().map(|r| r.start).collect();
        let read_count: Vec<u64> = dim_read.iter().map(|r| r.end - r.start).collect();

        // Initialize decoder
        let decoder = crate::utils::wrapped_decoder::WrappedDecoder::new(
            self.variable().variable,
            n_dimensions_read as u64,
            read_offset,
            read_count,
            into_cube_offset,
            into_cube_dimension,
            self.io_size_merge(),
            self.io_size_max(),
        )?;

        Ok(decoder)
    }
}

pub(crate) trait OmFileReadableImpl<Backend: OmFileReaderBackend>:
    OmFileVariableImpl + OmFileVariable
{
    fn new_with_variable(&self, variable: OmVariableContainer) -> OmFileReader<Backend>;
    fn backend(&self) -> &Backend;

    fn get_child_by_index(&self, index: u32) -> Option<OmFileReader<Backend>> {
        let mut offset = 0u64;
        let mut size = 0u64;
        if !unsafe {
            om_variable_get_children(*self.variable().variable, index, 1, &mut offset, &mut size)
        } {
            return None;
        }

        let offset_size = OmOffsetSize::new(offset, size);
        self.init_child_from_offset_size(offset_size).ok()
    }

    fn get_child_by_name(&self, name: &str) -> Option<OmFileReader<Backend>> {
        for i in 0..self.number_of_children() {
            let child = self.get_child_by_index(i);
            if let Some(child) = child {
                if child.name() == name {
                    return Some(child);
                }
            }
        }
        None
    }

    fn init_child_from_offset_size(
        &self,
        offset_size: OmOffsetSize,
    ) -> Result<OmFileReader<Backend>, OmFilesError> {
        let child_variable = self
            .backend()
            .get_bytes(offset_size.offset, offset_size.size)?
            .to_vec();

        Ok(self.new_with_variable(OmVariableContainer::new(child_variable, Some(offset_size))))
    }

    /// Helper function that recursively collects variable metadata
    fn collect_variable_metadata(
        &self,
        mut current_path: Vec<String>,
        result: &mut HashMap<String, OmOffsetSize>,
    ) {
        // Add current variable's metadata if it has a name and offset_size
        // TODO: This requires for names to be unique
        let name = self.name();
        if let Some(offset_size) = &self.variable().offset_size {
            current_path.push(format!("/{}", name));
            // Create hierarchical key
            let path_str = current_path.join("");

            result.insert(path_str, offset_size.clone());
        }

        // Process children
        let num_children = self.number_of_children();
        for i in 0..num_children {
            let child_path = current_path.clone();
            if let Some(child) = self.get_child_by_index(i) {
                child.collect_variable_metadata(child_path, result);
            }
        }
    }
}

/// Provides navigation capabilities for hierarchical OM file structures.
///
/// This trait allows traversing the variable tree, accessing child variables,
/// and collecting metadata about the entire structure. It's the main interface
/// for exploring OM file contents.
pub trait OmFileReadable<Backend: OmFileReaderBackend>: OmFileVariable {
    /// Collects metadata for all variables in the hierarchy.
    ///
    /// This method traverses the entire variable tree and returns a mapping
    /// from hierarchical variable paths to their storage locations. The paths
    /// use forward slashes as separators (e.g., "root/group1/variable2").
    ///
    /// # Performance Notes
    ///
    /// This operation requires traversing the entire variable tree, so it's
    /// recommended to ensure variable metadata is cached or stored efficiently
    /// in the backend.
    fn _get_flat_variable_metadata(&self) -> HashMap<String, OmOffsetSize>;

    /// Returns a reader for the child variable at the specified index.
    ///
    /// Child indices are zero-based and must be less than [`number_of_children()`](OmFileVariable::number_of_children).
    fn get_child_by_index(&self, index: u32) -> Option<OmFileReader<Backend>>;

    /// Returns a reader for the child variable with the specified name.
    ///
    /// Child names are case-sensitive and must match exactly.
    fn get_child_by_name(&self, name: &str) -> Option<OmFileReader<Backend>>;

    ///
    fn _init_child_from_offset_size(
        &self,
        offset_size: OmOffsetSize,
    ) -> Result<OmFileReader<Backend>, OmFilesError>;
}

// Blanket implementation for any OmFileReaderBackend
impl<T, Backend> OmFileReadable<Backend> for T
where
    T: OmFileReadableImpl<Backend>,
    Backend: OmFileReaderBackend,
{
    fn _get_flat_variable_metadata(&self) -> HashMap<String, OmOffsetSize> {
        let mut result = HashMap::new();
        self.collect_variable_metadata(Vec::new(), &mut result);
        result
    }

    fn get_child_by_index(&self, index: u32) -> Option<OmFileReader<Backend>> {
        OmFileReadableImpl::get_child_by_index(self, index)
    }

    fn get_child_by_name(&self, name: &str) -> Option<OmFileReader<Backend>> {
        OmFileReadableImpl::get_child_by_name(self, name)
    }

    fn _init_child_from_offset_size(
        &self,
        offset_size: OmOffsetSize,
    ) -> Result<OmFileReader<Backend>, OmFilesError> {
        OmFileReadableImpl::init_child_from_offset_size(self, offset_size)
    }
}

pub(crate) trait OmFileAsyncReadableImpl<Backend: OmFileReaderBackendAsync>:
    OmFileVariableImpl + OmFileVariable
{
    fn new_with_variable(&self, variable: OmVariableContainer) -> OmFileReaderAsync<Backend>;
    fn backend(&self) -> &Backend;

    async fn get_child_by_index(&self, index: u32) -> Option<OmFileReaderAsync<Backend>> {
        let mut offset = 0u64;
        let mut size = 0u64;
        if !unsafe {
            om_variable_get_children(*self.variable().variable, index, 1, &mut offset, &mut size)
        } {
            return None;
        }

        let offset_size = OmOffsetSize::new(offset, size);
        self.init_child_from_offset_size(offset_size).await.ok()
    }

    async fn get_child_by_name(&self, name: &str) -> Option<OmFileReaderAsync<Backend>> {
        for i in 0..self.number_of_children() {
            let child = self.get_child_by_index(i).await;
            if let Some(child) = child {
                if child.name() == name {
                    return Some(child);
                }
            }
        }
        None
    }

    async fn init_child_from_offset_size(
        &self,
        offset_size: OmOffsetSize,
    ) -> Result<OmFileReaderAsync<Backend>, OmFilesError> {
        let child_variable = self
            .backend()
            .get_bytes_async(offset_size.offset, offset_size.size)
            .await?
            .to_vec();

        Ok(self.new_with_variable(OmVariableContainer::new(child_variable, Some(offset_size))))
    }
}

/// Provides navigation capabilities for hierarchical OM file structures in asynchronous contexts.
///
/// This trait allows traversing the variable tree, accessing child variables,
/// and collecting metadata about the entire structure. It's the main interface
/// for exploring OM file contents in asynchronous environments.
pub trait OmFileAsyncReadable<Backend: OmFileReaderBackendAsync>: OmFileVariable {
    /// Returns a reader for the child variable at the specified index.
    ///
    /// Child indices are zero-based and must be less than [`number_of_children()`](OmFileVariable::number_of_children).
    fn get_child_by_index(
        &self,
        index: u32,
    ) -> impl Future<Output = Option<OmFileReaderAsync<Backend>>>;

    /// Returns a reader for the child variable with the specified name.
    ///
    /// Child names are case-sensitive and must match exactly.
    fn get_child_by_name(
        &self,
        name: &str,
    ) -> impl Future<Output = Option<OmFileReaderAsync<Backend>>>;
}

// Blanket implementation for any OmFileReaderBackendAsync
impl<T, Backend> OmFileAsyncReadable<Backend> for T
where
    T: OmFileAsyncReadableImpl<Backend>,
    Backend: OmFileReaderBackendAsync,
{
    async fn get_child_by_index(&self, index: u32) -> Option<OmFileReaderAsync<Backend>> {
        OmFileAsyncReadableImpl::get_child_by_index(self, index).await
    }

    async fn get_child_by_name(&self, name: &str) -> Option<OmFileReaderAsync<Backend>> {
        OmFileAsyncReadableImpl::get_child_by_name(self, name).await
    }
}<|MERGE_RESOLUTION|>--- conflicted
+++ resolved
@@ -201,23 +201,14 @@
 
     fn name(&self) -> &str {
         unsafe {
-<<<<<<< HEAD
-            let name = om_file_format_sys::om_variable_get_name(*self.variable().variable);
-            if name.size == 0 {
-                return "";
-            }
-            let bytes = std::slice::from_raw_parts(name.value as *const u8, name.size as usize);
-            str::from_utf8(bytes).unwrap_or_default()
-=======
             let mut length = 0u16;
             let name =
                 om_file_format_sys::om_variable_get_name(*self.variable().variable, &mut length);
             if name.is_null() || length == 0 {
-                return None;
+                return "";
             }
             let bytes = std::slice::from_raw_parts(name as *const u8, length as usize);
-            String::from_utf8(bytes.to_vec()).ok()
->>>>>>> 8b3e6280
+            str::from_utf8(bytes).unwrap_or_default()
         }
     }
 
