--- conflicted
+++ resolved
@@ -1,11 +1,6 @@
-<<<<<<< HEAD
 use criterion::async_executor::SmolExecutor;
-use criterion::{black_box, criterion_group, criterion_main, Criterion};
-use omfiles_rs::{
-=======
 use criterion::{Criterion, black_box, criterion_group, criterion_main};
 use omfiles::{
->>>>>>> 1a9227dd
     backend::{
         backends::InMemoryBackend,
         mmapfile::{MmapFile, Mode},
