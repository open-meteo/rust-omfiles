--- conflicted
+++ resolved
@@ -1,20 +1,9 @@
-<<<<<<< HEAD
 use criterion::async_executor::SmolExecutor;
-use criterion::{Criterion, black_box, criterion_group, criterion_main};
-use omfiles::{
-    backend::{
-        backends::InMemoryBackend,
-        mmapfile::{MmapFile, Mode},
-    },
-    core::compression::CompressionType,
-    io::{reader::OmFileReader, reader_async::OmFileReaderAsync, writer::OmFileWriter},
-=======
 use criterion::{Criterion, criterion_group, criterion_main};
 use ndarray::{Array, ArrayViewD};
+use omfiles::OmCompressionType;
 use omfiles::{
-    InMemoryBackend, OmCompressionType,
-    {reader::OmFileReader, writer::OmFileWriter},
->>>>>>> 91c7a1bf
+    InMemoryBackend, reader::OmFileReader, reader_async::OmFileReaderAsync, writer::OmFileWriter,
 };
 use rand::Rng;
 use std::{
@@ -60,7 +49,8 @@
 
     group.bench_function("write_in_memory", |b| {
         b.iter_custom(|iters| {
-            let start = Instant::now();
+            let mut timer = Timer::new();
+            timer.start();
             for _i in 0..iters {
                 let mut backend = InMemoryBackend::new(vec![]);
                 let mut file_writer = OmFileWriter::new(backend.borrow_mut(), 8);
@@ -79,7 +69,8 @@
                 let variable = file_writer.write_array(variable_meta, "data", &[]).unwrap();
                 black_box(file_writer.write_trailer(variable).unwrap());
             }
-            start.elapsed()
+            timer.stop();
+            timer.elapsed()
         })
     });
 
@@ -99,18 +90,16 @@
 
     group.bench_function("write_om_file", move |b| {
         b.iter_custom(|iters| {
-            let start = Instant::now();
+            let mut timer = Timer::new();
+            timer.start();
             for _i in 0..iters {
                 remove_file_if_exists(file);
-<<<<<<< HEAD
-                black_box(write_om_file(file, &data));
-=======
                 timer.start();
                 black_box(write_om_file(file, data.view()));
                 timer.stop();
->>>>>>> 91c7a1bf
             }
-            start.elapsed()
+            timer.stop();
+            timer.elapsed()
         })
     });
 
@@ -127,15 +116,9 @@
     let dim0_read_size = 256;
 
     group.bench_function("read_om_file", move |b| {
-<<<<<<< HEAD
         b.to_async(SmolExecutor).iter(|| async {
-            let random_x: u64 = rand::thread_rng().gen_range(0..DIM0_SIZE - dim0_read_size);
-            let random_y: u64 = rand::thread_rng().gen_range(0..DIM1_SIZE);
-=======
-        b.iter(|| {
             let random_x: u64 = rand::rng().random_range(0..DIM0_SIZE - dim0_read_size);
             let random_y: u64 = rand::rng().random_range(0..DIM1_SIZE);
->>>>>>> 91c7a1bf
             let values = reader
                 .read::<f32>(&[random_x..random_x + dim0_read_size, random_y..random_y + 1])
                 .expect("Could not read range");
@@ -166,20 +149,24 @@
     {
         // Ensure the file exists
         if !std::path::Path::new(file).exists() {
-            // Create a file first if it doesn't exist
-            let data: Vec<f32> = (0..DIM0_SIZE * DIM1_SIZE).map(|x| x as f32).collect();
-            write_om_file(file, &data);
-        }
+            let data = Array::from_shape_fn((DIM0_SIZE as usize, DIM1_SIZE as usize), |(i, j)| {
+                (i * DIM1_SIZE as usize + j) as f32
+            })
+            .into_dyn();
+            write_om_file(file, data.view());
+        }
+
+        let file = std::fs::File::open(file).expect("Failed to open file");
+        let backend = omfiles::IoUringBackend::new(file, Some(256)).unwrap();
 
         let reader = smol::block_on(async {
-            OmFileReaderAsync::from_file(
-                file,
-                Some(256),                                      // queue_depth for io_uring
-                Some(std::num::NonZeroUsize::new(64).unwrap()), // max_concurrency
-            )
-            .await
-            .expect("Failed to create async reader")
-        });
+            use std::sync::Arc;
+
+            OmFileReaderAsync::new(Arc::new(backend))
+                .await
+                .expect("Failed to create async reader")
+        });
+        let reader = reader.expect_array().unwrap();
         let reader = &reader;
         let dim0_read_size = 256;
 
@@ -192,17 +179,15 @@
                 for _ in 0..iters {
                     let mut futures = Vec::with_capacity(CONCURRENT_OPS);
                     for _ in 0..CONCURRENT_OPS {
-                        let random_x: u64 =
-                            rand::thread_rng().gen_range(0..DIM0_SIZE - dim0_read_size);
-                        let random_y: u64 = rand::thread_rng().gen_range(0..DIM1_SIZE);
+                        let random_x: u64 = rand::rng().random_range(0..DIM0_SIZE - dim0_read_size);
+                        let random_y: u64 = rand::rng().random_range(0..DIM1_SIZE);
 
                         let future = async move {
                             reader
-                                .read::<f32>(
-                                    &[random_x..random_x + dim0_read_size, random_y..random_y + 1],
-                                    None,
-                                    None,
-                                )
+                                .read::<f32>(&[
+                                    random_x..random_x + dim0_read_size,
+                                    random_y..random_y + 1,
+                                ])
                                 .await
                         };
                         futures.push(future);
@@ -226,14 +211,10 @@
         // For comparison, also benchmark single operations
         group.bench_function("read_om_file_async_io_uring_sequential", move |b| {
             b.to_async(SmolExecutor).iter(|| async {
-                let random_x: u64 = rand::thread_rng().gen_range(0..DIM0_SIZE - dim0_read_size);
-                let random_y: u64 = rand::thread_rng().gen_range(0..DIM1_SIZE);
+                let random_x: u64 = rand::rng().random_range(0..DIM0_SIZE - dim0_read_size);
+                let random_y: u64 = rand::rng().random_range(0..DIM1_SIZE);
                 let values = reader
-                    .read::<f32>(
-                        &[random_x..random_x + dim0_read_size, random_y..random_y + 1],
-                        None,
-                        None,
-                    )
+                    .read::<f32>(&[random_x..random_x + dim0_read_size, random_y..random_y + 1])
                     .await
                     .expect("Could not read range");
 
@@ -254,6 +235,41 @@
 );
 criterion_main!(benches);
 
+struct Timer {
+    start: Option<Instant>,
+    elapsed: Duration,
+}
+
+impl Timer {
+    fn new() -> Self {
+        Timer {
+            start: None,
+            elapsed: Duration::new(0, 0),
+        }
+    }
+
+    fn start(&mut self) {
+        if self.start.is_none() {
+            self.start = Some(Instant::now());
+        }
+    }
+
+    fn stop(&mut self) {
+        if let Some(start_time) = self.start {
+            self.elapsed += start_time.elapsed();
+            self.start = None;
+        }
+    }
+
+    fn elapsed(&self) -> Duration {
+        if let Some(start_time) = self.start {
+            self.elapsed + start_time.elapsed()
+        } else {
+            self.elapsed
+        }
+    }
+}
+
 fn remove_file_if_exists(file: &str) {
     if fs::metadata(file).is_ok() {
         fs::remove_file(file).unwrap();
